--- conflicted
+++ resolved
@@ -195,7 +195,9 @@
       const Offset(0, 1), // baixo
       const Offset(0, -1), // cima
     ];
-    return directions[(DateTime.now().millisecondsSinceEpoch + DateTime.now().microsecondsSinceEpoch) % 4];
+    return directions[(DateTime.now().millisecondsSinceEpoch +
+            DateTime.now().microsecondsSinceEpoch) %
+        4];
   }
 
   Color _getEnemyColor(int index) {
@@ -1358,27 +1360,14 @@
                   child: Container(
                     margin: const EdgeInsets.all(8),
                     decoration: BoxDecoration(
-                      gradient: LinearGradient(
-                        begin: Alignment.topLeft,
-                        end: Alignment.bottomRight,
-                        colors: [
-                          AppTheme.darkBackgroundColor,
-                          AppTheme.darkSurfaceColor.withValues(alpha: 0.3),
-                        ],
-                      ),
+                      color: Colors.black,
                       borderRadius: BorderRadius.circular(8),
-                      border: Border.all(
-                        color: AppTheme.darkBorderColor.withValues(alpha: 0.3),
-                        width: 1,
-                      ),
                     ),
                     child: LayoutBuilder(
                       builder: (context, constraints) {
-                        // Calcular tamanho do grid e célula dinamicamente
+                        // Calcular tamanho da célula baseado no espaço disponível
                         final availableWidth = constraints.maxWidth;
                         final availableHeight = constraints.maxHeight;
-                        _gridSize =
-                            _calculateGridSize(availableWidth, availableHeight);
                         _cellSize = (availableWidth < availableHeight
                                 ? availableWidth
                                 : availableHeight) /
@@ -1658,49 +1647,12 @@
                         child: Column(
                           mainAxisAlignment: MainAxisAlignment.center,
                           children: [
-<<<<<<< HEAD
                             // Indicadores do console com pontuação
-=======
-                            // Área do jogo (usa LayoutBuilder para auto-redimensionamento)
-                            Expanded(
-                              flex: 3,
-                              child: Container(
-                                margin: const EdgeInsets.all(8),
-                                decoration: BoxDecoration(
-                                  color: Colors.black,
-                                  borderRadius: BorderRadius.circular(8),
-                                ),
-                                child: LayoutBuilder(
-                                  builder: (context, constraints) {
-                                    // Calcular tamanho da célula baseado no espaço disponível
-                                    final availableWidth = constraints.maxWidth;
-                                    final availableHeight = constraints.maxHeight;
-                                    _cellSize = (availableWidth < availableHeight ? availableWidth : availableHeight) / _gridSize;
-                                    
-                                    return CustomPaint(
-                                      painter: SnakePainter(
-                                        snakeSegments: _snakeSegments,
-                                        foodPosition: _foodPosition,
-                                        cellSize: _cellSize,
-                                        enemySnakes: _enemySnakes,
-                                        enemyColors: _enemyColors,
-                                        gridSize: _gridSize,
-                                      ),
-                                      child: Container(),
-                                    );
-                                  },
-                                ),
-                              ),
-                            ),
-
-                            // Controles de toque
->>>>>>> 37f706fe
                             Container(
                               padding: const EdgeInsets.symmetric(vertical: 4),
                               child: Row(
                                 mainAxisAlignment: MainAxisAlignment.center,
                                 children: [
-<<<<<<< HEAD
                                   _buildConsoleLED(true),
                                   const SizedBox(width: 8),
                                   Text(
@@ -1709,75 +1661,6 @@
                                       color: AppTheme.primaryColor,
                                       fontWeight: FontWeight.bold,
                                       fontFamily: 'monospace',
-=======
-                                  // Botão cima
-                                  IconButton(
-                                    onPressed: _moveUp,
-                                    icon: Icon(
-                                      Icons.keyboard_arrow_up,
-                                      color: AppTheme.primaryColor,
-                                      size: 32,
-                                    ),
-                                    style: IconButton.styleFrom(
-                                      backgroundColor: AppTheme.primaryColor.withValues(alpha: 0.1),
-                                      shape: RoundedRectangleBorder(
-                                        borderRadius: BorderRadius.circular(8),
-                                      ),
-                                    ),
-                                  ),
-                                  const SizedBox(height: 4),
-                                  
-                                  // Linha com esquerda, centro (vazio), direita
-                                  Row(
-                                    mainAxisAlignment: MainAxisAlignment.center,
-                                    children: [
-                                      IconButton(
-                                        onPressed: _moveLeft,
-                                        icon: Icon(
-                                          Icons.keyboard_arrow_left,
-                                          color: AppTheme.primaryColor,
-                                          size: 32,
-                                        ),
-                                        style: IconButton.styleFrom(
-                                          backgroundColor: AppTheme.primaryColor.withValues(alpha: 0.1),
-                                          shape: RoundedRectangleBorder(
-                                            borderRadius: BorderRadius.circular(8),
-                                          ),
-                                        ),
-                                      ),
-                                      const SizedBox(width: 40), // Espaço vazio no centro
-                                      IconButton(
-                                        onPressed: _moveRight,
-                                        icon: Icon(
-                                          Icons.keyboard_arrow_right,
-                                          color: AppTheme.primaryColor,
-                                          size: 32,
-                                        ),
-                                        style: IconButton.styleFrom(
-                                          backgroundColor: AppTheme.primaryColor.withValues(alpha: 0.1),
-                                          shape: RoundedRectangleBorder(
-                                            borderRadius: BorderRadius.circular(8),
-                                          ),
-                                        ),
-                                      ),
-                                    ],
-                                  ),
-                                  const SizedBox(height: 4),
-                                  
-                                  // Botão baixo
-                                  IconButton(
-                                    onPressed: _moveDown,
-                                    icon: Icon(
-                                      Icons.keyboard_arrow_down,
-                                      color: AppTheme.primaryColor,
-                                      size: 32,
-                                    ),
-                                    style: IconButton.styleFrom(
-                                      backgroundColor: AppTheme.primaryColor.withValues(alpha: 0.1),
-                                      shape: RoundedRectangleBorder(
-                                        borderRadius: BorderRadius.circular(8),
-                                      ),
->>>>>>> 37f706fe
                                     ),
                                   ),
                                   const SizedBox(width: 8),
